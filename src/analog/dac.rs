--- conflicted
+++ resolved
@@ -164,15 +164,9 @@
                     dac.cr().modify(|_, w| w.$cen().set_bit());
                     let mut trim = 0;
                     while true {
-<<<<<<< HEAD
-                        dac.ccr.modify(|_, w| unsafe { w.$trim().bits(trim) });
-                        delay.delay_us(64_000_u32);
-                        if dac.sr.read().$cal_flag().bit() {
-=======
                         dac.ccr().modify(|_, w| unsafe { w.$trim().bits(trim) });
                         delay.delay_us(64_u32);
                         if dac.sr().read().$cal_flag().bit() {
->>>>>>> 03d6f24b
                             break;
                         }
                         trim += 1;
