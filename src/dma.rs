--- conflicted
+++ resolved
@@ -163,15 +163,7 @@
     /// Panics if this channel is enabled.
     fn set_transfer_length(&mut self, len: u16) {
         assert!(!self.is_enabled());
-<<<<<<< HEAD
-        #[cfg(not(any(feature = "stm32g070")))]
-        self.ch().ndtr.write(|w| w.ndt().bits(len));
-        #[cfg(feature = "stm32g070")]
-        self.ch().ndtr.write(|w| unsafe { w.ndt().bits(len) });
-=======
-
         self.ch().ndtr().write(|w| unsafe { w.ndt().bits(len) });
->>>>>>> 03d6f24b
     }
 
     /// Get the number of words left to transfer.
@@ -190,14 +182,7 @@
     /// Set the priority level of this channel
     fn set_priority_level(&mut self, priority: Priority) {
         let pl = priority.into();
-<<<<<<< HEAD
-        #[cfg(not(any(feature = "stm32g070")))]
-        self.ch().cr.modify(|_, w| w.pl().bits(pl));
-        #[cfg(feature = "stm32g070")]
-        self.ch().cr.modify(|_, w| unsafe { w.pl().bits(pl) });
-=======
         self.ch().cr().modify(|_, w| unsafe { w.pl().bits(pl) });
->>>>>>> 03d6f24b
     }
 
     /// Set the transfer direction
@@ -268,12 +253,7 @@
     ) => {
         use crate::dmamux;
         use crate::rcc::{Enable, Reset};
-<<<<<<< HEAD
-        use crate::stm32::{self, DMA};
-=======
         use crate::stm32::{self, DMA1 as DMA};
-
->>>>>>> 03d6f24b
         use crate::dmamux::DmaMuxExt;
 
         /// DMA channels
@@ -347,18 +327,6 @@
     }
 }
 
-<<<<<<< HEAD
-#[cfg(any(feature = "stm32g070", feature = "stm32g071", feature = "stm32g081"))]
-dma!(
-    channels: {
-        C1: (ch1, htif1, tcif1, teif1, gif1, chtif1, ctcif1, cteif1, cgif1, C0),
-        C2: (ch2, htif2, tcif2, teif2, gif2, chtif2, ctcif2, cteif2, cgif2, C1),
-        C3: (ch3, htif3, tcif3, teif3, gif3, chtif3, ctcif3, cteif3, cgif3, C2),
-        C4: (ch4, htif4, tcif4, teif4, gif4, chtif4, ctcif4, cteif4, cgif4, C3),
-        C5: (ch5, htif5, tcif5, teif5, gif5, chtif5, ctcif5, cteif5, cgif5, C4),
-        C6: (ch6, htif6, tcif6, teif6, gif6, chtif6, ctcif6, cteif6, cgif6, C5),
-        C7: (ch7, htif7, tcif7, teif7, gif7, chtif7, ctcif7, cteif7, cgif7, C6),
-=======
 #[cfg(any(
     feature = "stm32g070",
     feature = "stm32g071",
@@ -375,7 +343,6 @@
         C5: (ch5, 4),
         C6: (ch6, 5),
         C7: (ch7, 6),
->>>>>>> 03d6f24b
     },
 );
 
