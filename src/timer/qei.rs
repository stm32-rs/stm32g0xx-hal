//! Quadrature Encoder Interface
use crate::rcc::*;

#[cfg(feature = "stm32g0x1")]
use crate::stm32::{TIM1, TIM2, TIM3};
#[cfg(feature = "stm32g0x0")]
use crate::stm32::{TIM1, TIM3};

use crate::timer::pins::TimerPin;
use crate::timer::*;

/// Counting direction
pub enum Direction {
    Upcounting,
    Downcounting,
}

pub struct Qei<TIM, PINS> {
    tim: TIM,
    pins: PINS,
}

pub trait QeiPins<TIM> {
    fn setup(&self);
    fn release(self) -> Self;
}

impl<TIM, P1, P2> QeiPins<TIM> for (P1, P2)
where
    P1: TimerPin<TIM, Channel = Channel1>,
    P2: TimerPin<TIM, Channel = Channel2>,
{
    fn setup(&self) {
        self.0.setup();
        self.1.setup();
    }

    fn release(self) -> Self {
        (self.0.release(), self.1.release())
    }
}

pub trait QeiExt<TIM, PINS>
where
    PINS: QeiPins<TIM>,
{
    fn qei(self, pins: PINS, rcc: &mut Rcc) -> Qei<TIM, PINS>;
}

macro_rules! qei {
    ($($TIMX:ident: ($tim:ident, $arr:ident, $cnt:ident),)+) => {
        $(
            impl<PINS> Qei<$TIMX, PINS> where PINS: QeiPins<$TIMX> {
                fn $tim(tim: $TIMX, pins: PINS, rcc: &mut Rcc) -> Self {
                    // enable and reset peripheral to a clean slate state
                    $TIMX::enable(rcc);
                    $TIMX::reset(rcc);

                    // Configure TxC1 and TxC2 as captures
                    tim.ccmr1_output().write(|w| unsafe {
                        w.cc1s().bits(0b01).cc2s().bits(0b01)
                    });

                    // Encoder mode 2.
                    #[cfg(not(any(feature = "stm32g0b1", feature = "stm32g0c1")))]
                    tim.smcr().write(|w| unsafe { w.sms().bits(0b010) });
                    #[cfg(any(feature = "stm32g0b1", feature = "stm32g0c1"))]
                    tim.smcr().write(|w| unsafe { w.sms1().bits(0b010) });

                    // Enable and configure to capture on rising edge
                    tim.ccer().write(|w| {
                        w.cc1e()
                            .set_bit()
                            .cc2e()
                            .set_bit()
                            .cc1p()
                            .clear_bit()
                            .cc2p()
                            .clear_bit()
                            .cc1np()
                            .clear_bit()
                            .cc2np()
                            .clear_bit()
                    });

                    pins.setup();

                    tim.cr1().write(|w| w.cen().set_bit());
                    Qei { tim, pins }
                }

                pub fn release(self) -> ($TIMX, PINS) {
                    (self.tim, self.pins.release())
                }

<<<<<<< HEAD
                pub fn count(&self) -> u16 {
                    self.tim.cnt.read().$cnt().bits()
                }

                pub fn direction(&self) -> Direction {
                    if self.tim.cr1.read().dir().bit_is_clear() {
                        Direction::Upcounting
=======
                fn count(&self) -> u16 {
                    // TODO: this impl should change to u32 for counters that
                    // have > 16 bits of resolution.
                    self.tim.cnt().read().$cnt().bits() as u16
                }

                fn direction(&self) -> Direction {
                    if self.tim.cr1().read().dir().bit_is_clear() {
                        hal::Direction::Upcounting
>>>>>>> 03d6f24b
                    } else {
                        Direction::Downcounting
                    }
                }
            }

            impl<PINS> QeiExt<$TIMX, PINS> for $TIMX where PINS: QeiPins<$TIMX> {
                fn qei(self, pins: PINS, rcc: &mut Rcc) -> Qei<$TIMX, PINS> {
                    Qei::$tim(self, pins, rcc)
                }
            }
        )+
    }
}

qei! {
    TIM1: (tim1, arr, cnt),
    TIM3: (tim3, arr_l, cnt),
}

#[cfg(feature = "stm32g0x1")]
qei! {
    TIM2: (tim2, arr_l, cnt),  // TODO: missing high value register?
}<|MERGE_RESOLUTION|>--- conflicted
+++ resolved
@@ -93,25 +93,15 @@
                     (self.tim, self.pins.release())
                 }
 
-<<<<<<< HEAD
                 pub fn count(&self) -> u16 {
-                    self.tim.cnt.read().$cnt().bits()
-                }
-
-                pub fn direction(&self) -> Direction {
-                    if self.tim.cr1.read().dir().bit_is_clear() {
-                        Direction::Upcounting
-=======
-                fn count(&self) -> u16 {
                     // TODO: this impl should change to u32 for counters that
                     // have > 16 bits of resolution.
                     self.tim.cnt().read().$cnt().bits() as u16
                 }
 
-                fn direction(&self) -> Direction {
+                pub fn direction(&self) -> Direction {
                     if self.tim.cr1().read().dir().bit_is_clear() {
-                        hal::Direction::Upcounting
->>>>>>> 03d6f24b
+                        Direction::Upcounting
                     } else {
                         Direction::Downcounting
                     }
