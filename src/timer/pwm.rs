--- conflicted
+++ resolved
@@ -107,20 +107,9 @@
                 pub fn set_freq(&mut self, freq: Hertz) {
                     let ratio = self.clk / freq;
                     let psc = (ratio - 1) / 0xffff;
-<<<<<<< HEAD
-                    self.tim.psc.write(|w| w.psc().bits(psc as u16));
-                    $(
+
+                    unsafe {
                         let arr = ratio / (psc + 1) - 1;
-                        unsafe {
-                            self.tim.arr.write(|w| w.$arr().bits(arr as u16));
-                            self.tim.arr.modify(|_, w| w.$arr_h().bits((arr >> 16) as u16));
-                        }
-                    )*
-                    self.tim.cr1.write(|w| w.cen().set_bit())
-=======
-                    let arr = ratio / (psc + 1) - 1;
-
-                    unsafe {
                         self.tim.psc().write(|w| w.psc().bits(psc as u16));
                         self.tim.arr().write(|w| w.$arr().bits((arr as u16).into()));
                         $(
@@ -128,7 +117,6 @@
                         )*
                         self.tim.cr1().write(|w| w.cen().set_bit());
                     }
->>>>>>> 03d6f24b
                 }
                 /// Starts listening
                 pub fn listen(&mut self) {
@@ -194,29 +182,18 @@
                     }
                 }
 
-<<<<<<< HEAD
+
                 pub fn get_duty(&self) -> u32 {
-                    unsafe { (*$TIMX::ptr()).$ccrx.read().bits() }
+                    unsafe { (*$TIMX::ptr()).$ccrx().read().bits() }
                 }
 
                 pub fn get_max_duty(&self) -> u32 {
-                    unsafe { (*$TIMX::ptr()).arr.read().bits() }
+                    unsafe { (*$TIMX::ptr()).arr().read().bits() }
+
                 }
 
                 pub fn set_duty(&mut self, duty: u32) {
-                    unsafe { (*$TIMX::ptr()).$ccrx.write(|w| w.bits(duty)) }
-=======
-                fn get_duty(&self) -> u32 {
-                    unsafe { (*$TIMX::ptr()).$ccrx().read().bits() }
-                }
-
-                fn get_max_duty(&self) -> u32 {
-                    unsafe { (*$TIMX::ptr()).arr().read().bits() }
-                }
-
-                fn set_duty(&mut self, duty: u32) {
                     unsafe { (*$TIMX::ptr()).$ccrx().write(|w| w.bits(duty)); }
->>>>>>> 03d6f24b
                 }
             }
 
@@ -271,29 +248,16 @@
                     }
                 }
 
-<<<<<<< HEAD
                 pub fn get_duty(&self) -> u16 {
-                    unsafe { (*$TIMX::ptr()).$ccrx.read().$ccrx().bits() }
+                    unsafe { (*$TIMX::ptr()).$ccrx(<$CH>::N).read().$ccrx().bits() }
                 }
 
                 pub fn get_max_duty(&self) -> u16 {
-                    unsafe { (*$TIMX::ptr()).arr.read().arr().bits() }
+                    unsafe { (*$TIMX::ptr()).arr().read().arr().bits() }
                 }
 
                 pub fn set_duty(&mut self, duty: u16) {
-                    unsafe { (*$TIMX::ptr()).$ccrx.write(|w| w.$ccrx().bits(duty)) }
-=======
-                fn get_duty(&self) -> u16 {
-                    unsafe { (*$TIMX::ptr()).$ccrx(<$CH>::N).read().$ccrx().bits() }
-                }
-
-                fn get_max_duty(&self) -> u16 {
-                    unsafe { (*$TIMX::ptr()).arr().read().arr().bits() }
-                }
-
-                fn set_duty(&mut self, duty: u16) {
                     unsafe { (*$TIMX::ptr()).$ccrx(<$CH>::N).write(|w| w.$ccrx().bits(duty)); }
->>>>>>> 03d6f24b
                 }
             }
 
