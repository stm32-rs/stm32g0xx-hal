[package]
authors = ["Vitaly Domnikov <oss@vitaly.codes>"]
categories = ["embedded", "hardware-support", "no-std"]
description = "Peripheral access API for STM32G0 series microcontrollers"
documentation = "https://docs.rs/stm32g0xx-hal"
edition = "2018"
keywords = ["arm", "cortex-m", "stm32g0xx", "hal"]
license = "MIT/Apache-2.0"
name = "stm32g0xx-hal"
readme = "README.md"
repository = "https://github.com/stm32-rs/stm32g0xx-hal"
version = "0.2.0"

[package.metadata.docs.rs]
features = ["stm32g081", "rt"]
default-target = "thumbv6m-none-eabi"

[dependencies]
cortex-m = { version = "0.7.7", features = ["critical-section-single-core"] }
nb = "1.1.0"
fugit = "0.3.7"
embedded-hal = "1.0.0"
bare-metal = "1.0.0"

[dependencies.stm32g0]
package = "stm32g0-staging"
version = "0.16.0"

[dependencies.void]
default-features = false
version = "1.0.2"

[dev-dependencies]
<<<<<<< HEAD
cortex-m-rt = "0.7.5"
cortex-m-rtic = "1.1.4"
cortex-m-semihosting = "0.5.0"
panic-halt = "1.0.0"
panic-semihosting = "0.6.0"
=======
cortex-m-rt = "0.7.1"
cortex-m-rtic = "1.0.0"
cortex-m-semihosting = "0.3.5"
embedded-graphics = "0.5"
embedded-sdmmc = "0.2.1"
infrared = "0.11.0"
panic-halt = "0.2.0"
panic-semihosting = "0.5.3"
smart-leds = "0.3.0"
st7735-lcd = "0.6.1"
ws2812-spi = { version = "0.3.0", features = [] }
>>>>>>> 03d6f24b

[features]
default = ["i2c-blocking"]
device-selected = []
rt = ["stm32g0/rt"]
defmt = ["embedded-hal/defmt-03"]
stm32g030 = ["stm32g0/stm32g030", "stm32g0x0", "device-selected"]
stm32g070 = ["stm32g0/stm32g070", "stm32g0x0", "device-selected"]
stm32g031 = ["stm32g0/stm32g031", "stm32g0x1", "device-selected"]
stm32g041 = ["stm32g0/stm32g041", "stm32g0x1", "device-selected"]
stm32g071 = ["stm32g0/stm32g071", "stm32g0x1", "device-selected"]
stm32g081 = ["stm32g0/stm32g081", "stm32g0x1", "device-selected"]
stm32g0b1 = ["stm32g0/stm32g0b1", "stm32g0x1", "device-selected"]
stm32g0c1 = ["stm32g0/stm32g0c1", "stm32g0x1", "device-selected"]

stm32g0x0 = []
stm32g0x1 = []

i2c-blocking = []
i2c-nonblocking = []

[profile.dev]
incremental = false

[profile.release]
debug = false
codegen-units = 1
incremental = false
lto = false<|MERGE_RESOLUTION|>--- conflicted
+++ resolved
@@ -31,25 +31,11 @@
 version = "1.0.2"
 
 [dev-dependencies]
-<<<<<<< HEAD
 cortex-m-rt = "0.7.5"
 cortex-m-rtic = "1.1.4"
 cortex-m-semihosting = "0.5.0"
 panic-halt = "1.0.0"
 panic-semihosting = "0.6.0"
-=======
-cortex-m-rt = "0.7.1"
-cortex-m-rtic = "1.0.0"
-cortex-m-semihosting = "0.3.5"
-embedded-graphics = "0.5"
-embedded-sdmmc = "0.2.1"
-infrared = "0.11.0"
-panic-halt = "0.2.0"
-panic-semihosting = "0.5.3"
-smart-leds = "0.3.0"
-st7735-lcd = "0.6.1"
-ws2812-spi = { version = "0.3.0", features = [] }
->>>>>>> 03d6f24b
 
 [features]
 default = ["i2c-blocking"]
